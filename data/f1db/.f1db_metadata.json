{
  "version": "v2025.13.0",
<<<<<<< HEAD
  "updated_at": "2025-08-03T00:58:07.981148",
=======
  "updated_at": "2025-08-03T06:14:19.268888",
>>>>>>> 666775c6
  "update_source": "github",
  "format": "csv",
  "last_race_with_results": {
    "race_id": 1138,
    "name": "Formula 1 Mo\u00ebt & Chandon Belgian Grand Prix 2025",
    "date": "2025-07-27",
    "year": 2025
  }
}<|MERGE_RESOLUTION|>--- conflicted
+++ resolved
@@ -1,10 +1,6 @@
 {
   "version": "v2025.13.0",
-<<<<<<< HEAD
-  "updated_at": "2025-08-03T00:58:07.981148",
-=======
   "updated_at": "2025-08-03T06:14:19.268888",
->>>>>>> 666775c6
   "update_source": "github",
   "format": "csv",
   "last_race_with_results": {
